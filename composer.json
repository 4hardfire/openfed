--- conflicted
+++ resolved
@@ -248,13 +248,8 @@
         "drupal/moderated_content_bulk_publish": "2.0.30",
         "drupal/multiselect": "2.0.0-beta2",
         "drupal/node_edit_redirect": "1.0-rc4",
-<<<<<<< HEAD
-        "drupal/office_hours": "1.11",
+        "drupal/office_hours": "1.12",
         "drupal/onomasticon": "2.2.2",
-=======
-        "drupal/office_hours": "1.12",
-        "drupal/onomasticon": "^2.0",
->>>>>>> 6a81e623
         "drupal/openfed_social": "1.5",
         "drupal/optional_end_date": "1.3",
         "drupal/override_node_options": "2.7",
