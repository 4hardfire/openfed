{
    "name": "openfed/openfed",
    "description": "OpenFed base installation with modules and configurations needed for Fast2Web service",
    "type": "drupal-profile",
    "license": "GPL-2.0-or-later",
    "authors": [
        {
            "name": "rutiolma",
            "role": "dev"
        }
    ],
    "repositories": [
        {
            "type": "composer",
            "url": "https://packages.drupal.org/8"
        },
        {
            "type": "composer",
            "url": "https://openfed.github.io/openfed-libraries"
        }
    ],
    "minimum-stability": "dev",
    "prefer-stable": true,
    "autoload": {
        "classmap": [
            "scripts/composer"
        ]
    },
    "scripts": {
        "pre-update-cmd": [
            "OpenfedProject\\composer\\OpenfedValidations::validateUpdate12"
        ],
        "post-install-cmd": [
            "OpenfedProject\\composer\\ScriptHandler::createRequiredFiles"
        ],
        "post-update-cmd": [
            "OpenfedProject\\composer\\ScriptHandler::createRequiredFiles"
        ]
    },
    "extra": {
        "installer-types": [
            "openfed-ckeditor-plugin",
            "openfed-ckeditor-template",
            "simplesamlphp-module",
            "theme-library"
        ],
        "installer-paths": {
            "docroot/core": [
                "type:drupal-core"
            ],
            "docroot/libraries/{$name}": [
                "type:drupal-library",
                "type:openfed-ckeditor-template",
                "type:theme-library"
            ],
            "docroot/modules/contrib/{$name}": [
                "type:drupal-module"
            ],
            "docroot/profiles/contrib/{$name}": [
                "type:drupal-profile"
            ],
            "docroot/themes/contrib/{$name}": [
                "type:drupal-theme"
            ],
            "drush/contrib/{$name}": [
                "type:drupal-drush"
            ],
            "docroot/libraries/ckeditor/plugins/{$name}": [
                "type:openfed-ckeditor-plugin"
            ],
            "docroot/libraries/simplesamlphp/modules/{$name}": [
                "type:simplesamlphp-module"
            ]
        },
        "drupal-scaffold": {
            "locations": {
                "web-root": "./docroot"
            },
            "file-mapping": {
                "[web-root]/example.gitignore": false,
                "[web-root]/.csslintrc": false,
                "[web-root]/modules/README.txt": false,
                "[web-root]/profiles/README.txt": false,
                "[web-root]/sites/README.txt": false,
                "[web-root]/themes/README.txt": false,
                "[web-root]/INSTALL.txt": false,
                "[web-root]/web.config": false
            }
        },
        "patches": {
            "drupal/block_content_permissions": {
                "Issue #2920739: Allow accessing the \"Custom block library\" page without \"Administer blocks\" permission": "https://www.drupal.org/files/issues/2023-01-09/block_content_permissions-access_listing_page-2920739-59.patch"
            },
            "drupal/core": {
                "Issue #2321071: BaseFieldOverride fails": "https://www.drupal.org/files/issues/2019-12-24/2321071-39.patch",
                "Issue #2325899: UI fatal caused by views argument handlers no longer can provide their own default argument handling": "https://www.drupal.org/files/issues/2023-03-29/2325899-169_reroll-9.5-189.patch",
                "Issue #2457999: Cannot use relationship for rendered entity on Views": "https://www.drupal.org/files/issues/2021-05-13/9.2.x-2457999-267-views-relationship-rendered-entity.patch",
                "Issue #2649268: Entity Field Query throws QueryException when querying all revisions and setting condition on entity reference field": "https://www.drupal.org/files/issues/2019-09-12/2649268-32.patch",
                "Issue #2737619: Views entity reference relationships must join on langcode for translatable entities": "https://www.drupal.org/files/issues/2022-12-30/language_aware_relationship-2737619-34.patch",
                "Issue #3071446: Remove invalid iframe attributes from oembed":"https://www.drupal.org/files/issues/2019-07-31/remove-iframe-attributes-3071446-4.patch"
            },
            "drupal/ckeditor": {
                "Issue #2771837: drupalimage CKEditor plugin should not require data-entity-uuid and data-entity-type when image upload is disabled": "https://www.drupal.org/files/issues/2023-03-08/2771837-90.patch"
            },
            "drupal/entity_embed": {
                "Issue #2882866: Provide a preview display setting for use in WYSIWYG editors": "https://www.drupal.org/files/issues/2019-09-18/entity_embed-preview_display_plugin-2882866-28.patch"
            },
            "drupal/facets": {
                "Issue #3057943: Set target page URL": "https://www.drupal.org/files/issues/2022-01-20/facets-set_base_path-3057943-25.patch"
            },
            "drupal/image_effects": {
                "Issue #3146575: D8.8.6 -> D8.8.7 = Usupport schema version": "https://www.drupal.org/files/issues/2020-07-14/unsuported_schema_version-3146575-7.patch"
            },
            "drupal/inline_entity_form": {
                "Issue #2822764: Support adding new entities when translating": "https://www.drupal.org/files/issues/2022-07-20/2822764-89.patch"
            },
            "drupal/l10n_client": {
                "Issue #2575401: Localization UI submodule does not work": "https://www.drupal.org/files/issues/2021-10-11/2575401-47.patch"
            },
            "drupal/menu_block": {
                "Issue #3089134: Ability to display the menu selected by the page": "https://www.drupal.org/files/issues/2022-03-24/3089134-26.patch"
            },
            "drupal/menu_link": {
                "Issue #2894298: Attempt to create field storage menu_link which is reserved by entity type node.": "https://www.drupal.org/files/issues/2019-07-23/menu_link-field-storage-2894298-11.patch",
                "Issue #2907989: Problem creating pathauto joined paths": "https://www.drupal.org/files/issues/wrong_joined_paths-2907989-4.patch"
            },
            "drupal/menu_trail_by_path": {
                "Issue #2870738: Wrong active trail with multiple menu items with the same path": "https://www.drupal.org/files/issues/2022-03-22/multiple-menu-links-2870738-20.patch",
                "Issue #2914746: Fatal error after installing the module (incompatibility with Context & Menu position module)": "https://www.drupal.org/files/issues/2022-04-06/2914746-27.patch"
            },
            "drupal/onomasticon": {
                "Issue #3340245: Enhance accessibility on Onomasticon module": "https://www.drupal.org/files/issues/2023-02-08/onomasticon-enhance-accessibility-3340245-3.patch"
            },
            "drupal/page_manager": {
                "Issue #2820218: Page manager does not respect existing route defaults for title callbacks": "https://www.drupal.org/files/issues/2018-03-21/2820218-50.patch",
                "Issue #2858877: Allow for block visibility rules": "https://www.drupal.org/files/issues/2022-11-15/page_manager-block_visibility_conditions-2858877-71.patch"
            },
            "drupal/panels": {
                "Issue #3183258: Block visibility conditions and Custom attributes combined patch for composer": "https://www.drupal.org/files/issues/2022-12-08/combined-6.patch"
            },
            "drupal/paragraphs": {
                "Issue #2461695: Support translatable paragraph entity reference revision field": "https://www.drupal.org/files/issues/2020-03-06/2461695-276.patch"
            },
            "drupal/paragraphs_asymmetric_translation_widgets": {
                "Issue #2992777: Implement a migration path": "https://www.drupal.org/files/issues/2022-12-23/2992777-paragraphs_asymmetric_translation_widgets-52.patch"
            },
            "drupal/token": {
                "Issue #2945272: Bulk generating nodes with [node:content-type]/[node:title]": "https://www.drupal.org/files/issues/2019-03-14/2945272-8-token-language.patch"
            },
            "drupal/video_embed_field": {
                "Issue #3175436: Video Embed Field Accessibility issues": "https://www.drupal.org/files/issues/2020-10-07/retrieve-title-3175436-2.patch",
                "Issue #3196304: Video Embed Field - youtube requests using https instead": "https://www.drupal.org/files/issues/2021-02-03/fix_thumbnail_download-3196304-2.patch"
            }
        },
        "patchLevel": {
            "drupal/core": "-p2"
        },
        "enable-patching": true
    },
    "require": {
        "composer/installers": "*",
        "oomphinc/composer-installers-extender": "*",
        "cweagans/composer-patches": "*",
        "openfed/kiso": "3.0",
        "drush/drush": "^10.0",
        "drupal/core-recommended": "9.5.*",
        "drupal/core-composer-scaffold": "*",
        "drupal/console": "~1.0",
        "drupal/addanother": "1.2",
        "drupal/address": "1.12",
        "drupal/admin_toolbar": "3.4.1",
        "drupal/admin_toolbar_content_languages": "1.0-beta5",
        "drupal/adminimal_theme": "1.6",
        "drupal/alertbox": "1.0-beta11",
        "drupal/allowed_formats": "2.0.0",
        "drupal/anchor_link": "2.6",
        "drupal/antibot": "2.0.2",
        "drupal/append_file_info": "1.0",
        "drupal/back_to_top": "3.0.0",
        "drupal/better_exposed_filters": "6.0.3",
        "drupal/block_class": "2.0.11",
        "drupal/block_content_permissions": "1.11",
        "drupal/bootstrap": "3.29",
        "drupal/ckeditor_abbreviation": "2.0.1",
        "drupal/ckeditor_codemirror": "2.4",
        "drupal/ckeditor_find": "1.0-beta2",
        "drupal/ckeditor_templates": "1.2",
        "drupal/ckeditor_uploadimage": "2.0",
        "drupal/colorbox": "2.0.1",
        "drupal/components": "3.0.0-beta3",
        "drupal/conditional_fields": "4.0.0-alpha3",
        "drupal/config_update": "2.0.0-alpha3",
        "drupal/contact_storage": "1.3",
        "drupal/content_browser": "1.1",
        "drupal/content_translation_workflow": "1.0-alpha3",
        "drupal/context": "5.0.0-rc1",
        "drupal/country": "1.1",
        "drupal/crop": "2.3",
        "drupal/cshs": "4.0.0",
        "drupal/ctools": "3.14",
        "drupal/current_page_crumb": "1.4",
        "drupal/date_popup": "1.3",
        "drupal/diff": "1.1",
        "drupal/disable_route_normalizer": "1.0-alpha6",
        "drupal/ds": "3.15",
        "drupal/editor_advanced_link": "2.2.4",
        "drupal/encrypt": "3.1",
        "drupal/embed": "1.6",
        "drupal/entity": "1.4",
        "drupal/entity_browser": "2.9",
        "drupal/entity_embed": "1.4",
        "drupal/entity_reference_revisions": "1.10",
        "drupal/entityqueue": "1.6",
        "drupal/eu_cookie_compliance": "1.24",
        "drupal/extlink": "1.7",
        "drupal/facets": "2.0.6",
        "drupal/fakeobjects": "1.2",
        "drupal/fast_404": "3.0",
        "drupal/fences": "3.0.0",
        "drupal/field_encrypt": "3.1.1",
        "drupal/field_formatter": "3.0.0-rc2",
        "drupal/field_group": "3.4",
        "drupal/file_encrypt": "1.0-alpha2",
        "drupal/file_entity": "2.0-rc1",
        "drupal/focal_point": "2.0.1",
        "drupal/geocoder": "3.34",
        "drupal/geofield": "1.53",
        "drupal/google_analytics": "4.0.2",
        "drupal/honeypot": "2.1.2",
        "drupal/image_effects": "3.4",
        "drupal/image_widget_crop": "2.4",
        "drupal/imce": "3.0.8",
        "drupal/inline_entity_form": "1.0-rc15",
        "drupal/key": "1.17",
        "drupal/l10n_client": "1.0-alpha2",
        "drupal/language_cookie": "2.0.1",
        "drupal/language_selection_page": "2.11",
        "drupal/leaflet": "10.0.16",
        "drupal/leaflet_maptiler": "1.0-beta12",
        "drupal/link_attributes": "1.14",
        "drupal/linkit": "6.0.0",
        "drupal/m4032404": "1.0-alpha6",
        "drupal/matomo": "1.21",
        "drupal/measuremail": "1.0-beta8",
        "drupal/media_entity_generic": "1.2",
        "drupal/memcache": "2.5",
        "drupal/menu_block": "1.10",
        "drupal/menu_breadcrumb": "2.0.0-alpha0",
        "drupal/menu_firstchild": "2.1.0-rc2",
        "drupal/menu_link": "2.0.5",
        "drupal/menu_link_weight": "2.0-alpha5",
        "drupal/menu_trail_by_path": "2.0.0",
        "drupal/metatag": "2.0.0",
        "drupal/moderated_content_bulk_publish": "2.0.24",
        "drupal/multiselect": "2.0.0-beta2",
        "drupal/node_edit_redirect": "1.0-rc4",
        "drupal/ofed_switcher": "1.7",
<<<<<<< HEAD
        "drupal/office_hours": "1.5",
        "drupal/onomasticon": "^2.0",
        "drupal/openfed_social": "1.4",
        "drupal/optional_end_date": "1.2",
        "drupal/override_node_options": "2.6",
        "drupal/page_manager": "4.0-beta6",
        "drupal/panels": "4.6",
        "drupal/paragraphs": "1.14",
        "drupal/paragraphs_asymmetric_translation_widgets": "1.0-beta4",
        "drupal/paragraphs_summary_token": "2.0.5",
        "drupal/pathauto": "1.10",
        "drupal/real_aes": "2.4",
        "drupal/redirect": "1.7",
=======
        "drupal/office_hours": "1.11",
        "drupal/openfed_social": "1.5",
        "drupal/optional_end_date": "1.3",
        "drupal/override_node_options": "2.7",
        "drupal/page_manager": "4.0-rc2",
        "drupal/panels": "4.7",
        "drupal/paragraphs": "1.15",
        "drupal/paragraphs_asymmetric_translation_widgets": "1.2",
        "drupal/paragraphs_summary_token": "2.0.6",
        "drupal/pathauto": "1.11",
        "drupal/real_aes": "2.5",
        "drupal/redirect": "1.8",
>>>>>>> 89cecf95
        "drupal/role_delegation": "1.2",
        "drupal/rules": "3.0-alpha7",
        "drupal/scheduler": "2.0.0",
        "drupal/scheduler_content_moderation_integration": "2.0.0-beta1",
        "drupal/search_api": "1.29",
        "drupal/search_api_attachments": "9.0.1",
        "drupal/search_api_autocomplete": "1.7",
        "drupal/search_api_solr": "4.2.12",
        "drupal/search_api_solr_multilingual": "3.1",
        "drupal/seckit": "2.0.1",
        "drupal/securelogin": "1.14",
        "drupal/simple_sitemap": "4.1.6",
        "drupal/simplesamlphp_auth": "3.3",
        "drupal/sitemap": "2.0-beta4",
        "drupal/smart_trim": "2.1.0",
        "drupal/soundcloudfield": "2.0.6",
        "drupal/super_login": "2.1.1",
        "drupal/taxonomy_access_fix": "4.0.0",
        "drupal/tmgmt": "1.15",
        "drupal/token": "1.11",
        "drupal/twig_field_value": "2.0.2",
        "drupal/twig_tweak": "2.10",
        "drupal/twitter_block": "3.0",
        "drupal/typed_data": "1.0-beta2",
        "drupal/url_embed": "2.0.0-alpha1",
        "drupal/username_enumeration_prevention": "1.3",
        "drupal/video_embed_field": "2.5",
        "drupal/views_block_filter_block": "2.0.1",
        "drupal/views_bulk_operations": "4.2.4",
        "drupal/views_slideshow": "5.0.0",
        "drupal/wba_menu_link": "1.0-rc3",
        "drupal/webform": "6.2.0-beta6",
        "drupal/webform_encrypt": "2.0.0-alpha1",
        "drupal/webform_translation_permissions": "2.0.0",
        "drupal/weight": "3.4",
        "drupal/workbench_access": "2.0.1",
        "drupal/workbench_moderation": "1.7",
        "drupal/workbench_moderation_actions": "dev-1.x",
        "drupal/xmlrpc": "1.0-rc1",
        "jackmoore/colorbox": "1.6.4",
        "ckeditor/uploadwidget": "4.17.1",
        "ckeditor/uploadimage": "4.17.1",
        "ckeditor/filetools": "4.17.1",
        "ckeditor/notification": "4.17.1",
        "ckeditor/notificationaggregator": "4.17.1",
        "ckeditor/templates": "4.17.1",
        "ckeditor/find": "4.17.1",
        "ckeditor/link": "4.17.1",
        "ckeditor/fakeobjects": "4.17.1",
        "w8tcha/codemirror": "1.17.12",
        "smillart/wai-aria-patterns-and-widgets": "1.0.*"
    },
    "require-dev": {
        "drupal/coder": "8.*",
        "drupal/devel": "5.0.*"
    },
    "config": {
        "platform": {
            "php": "8.1"
        },
        "allow-plugins": {
            "simplesamlphp/composer-module-installer": true,
            "composer/installers": true,
            "oomphinc/composer-installers-extender": true,
            "cweagans/composer-patches": true,
            "drupal/console-extend-plugin": true,
            "drupal/core-composer-scaffold": true,
            "dealerdirect/phpcodesniffer-composer-installer": true
        }
    }
}<|MERGE_RESOLUTION|>--- conflicted
+++ resolved
@@ -129,7 +129,7 @@
                 "Issue #2914746: Fatal error after installing the module (incompatibility with Context & Menu position module)": "https://www.drupal.org/files/issues/2022-04-06/2914746-27.patch"
             },
             "drupal/onomasticon": {
-                "Issue #3340245: Enhance accessibility on Onomasticon module": "https://www.drupal.org/files/issues/2023-02-08/onomasticon-enhance-accessibility-3340245-3.patch"
+                "Issue #3340245: Enhance accessibility on Onomasticon module": "https://www.drupal.org/files/issues/2023-09-22/onomasticon-enhance-accessibility-3340245-7.patch"
             },
             "drupal/page_manager": {
                 "Issue #2820218: Page manager does not respect existing route defaults for title callbacks": "https://www.drupal.org/files/issues/2018-03-21/2820218-50.patch",
@@ -255,21 +255,6 @@
         "drupal/multiselect": "2.0.0-beta2",
         "drupal/node_edit_redirect": "1.0-rc4",
         "drupal/ofed_switcher": "1.7",
-<<<<<<< HEAD
-        "drupal/office_hours": "1.5",
-        "drupal/onomasticon": "^2.0",
-        "drupal/openfed_social": "1.4",
-        "drupal/optional_end_date": "1.2",
-        "drupal/override_node_options": "2.6",
-        "drupal/page_manager": "4.0-beta6",
-        "drupal/panels": "4.6",
-        "drupal/paragraphs": "1.14",
-        "drupal/paragraphs_asymmetric_translation_widgets": "1.0-beta4",
-        "drupal/paragraphs_summary_token": "2.0.5",
-        "drupal/pathauto": "1.10",
-        "drupal/real_aes": "2.4",
-        "drupal/redirect": "1.7",
-=======
         "drupal/office_hours": "1.11",
         "drupal/openfed_social": "1.5",
         "drupal/optional_end_date": "1.3",
@@ -282,7 +267,6 @@
         "drupal/pathauto": "1.11",
         "drupal/real_aes": "2.5",
         "drupal/redirect": "1.8",
->>>>>>> 89cecf95
         "drupal/role_delegation": "1.2",
         "drupal/rules": "3.0-alpha7",
         "drupal/scheduler": "2.0.0",
@@ -333,7 +317,8 @@
         "ckeditor/link": "4.17.1",
         "ckeditor/fakeobjects": "4.17.1",
         "w8tcha/codemirror": "1.17.12",
-        "smillart/wai-aria-patterns-and-widgets": "1.0.*"
+        "smillart/wai-aria-patterns-and-widgets": "1.0.*",
+        "drupal/onomasticon": "2.2.2"
     },
     "require-dev": {
         "drupal/coder": "8.*",
