{
    "name": "openfed/openfed",
    "description": "OpenFed base installation with modules and configurations needed for Fast2Web service",
    "type": "drupal-profile",
    "license": "GPL-2.0-or-later",
    "authors": [
        {
            "name": "rutiolma",
            "role": "dev"
        }
    ],
    "repositories": [
        {
            "type": "composer",
            "url": "https://packages.drupal.org/8"
        },
        {
            "type": "composer",
            "url": "https://openfed.github.io/openfed-libraries"
        }
    ],
    "minimum-stability": "dev",
    "prefer-stable": true,
    "autoload": {
        "classmap": [
            "scripts/composer"
        ]
    },
    "scripts": {
        "pre-update-cmd": [
            "OpenfedProject\\composer\\OpenfedValidations::validateUpdate12"
        ],
        "post-install-cmd": [
            "OpenfedProject\\composer\\ScriptHandler::createRequiredFiles"
        ],
        "post-update-cmd": [
            "OpenfedProject\\composer\\ScriptHandler::createRequiredFiles"
        ]
    },
    "extra": {
        "installer-types": [
            "openfed-ckeditor-plugin",
            "openfed-ckeditor-template",
            "simplesamlphp-module",
            "theme-library"
        ],
        "installer-paths": {
            "docroot/core": [
                "type:drupal-core"
            ],
            "docroot/libraries/{$name}": [
                "type:drupal-library",
                "type:openfed-ckeditor-template",
                "type:theme-library"
            ],
            "docroot/modules/contrib/{$name}": [
                "type:drupal-module"
            ],
            "docroot/profiles/contrib/{$name}": [
                "type:drupal-profile"
            ],
            "docroot/themes/contrib/{$name}": [
                "type:drupal-theme"
            ],
            "drush/contrib/{$name}": [
                "type:drupal-drush"
            ],
            "docroot/libraries/ckeditor/plugins/{$name}": [
                "type:openfed-ckeditor-plugin"
            ],
            "docroot/libraries/simplesamlphp/modules/{$name}": [
                "type:simplesamlphp-module"
            ]
        },
        "drupal-scaffold": {
            "locations": {
                "web-root": "./docroot"
            },
            "file-mapping": {
                "[web-root]/example.gitignore": false,
                "[web-root]/.csslintrc": false,
                "[web-root]/modules/README.txt": false,
                "[web-root]/profiles/README.txt": false,
                "[web-root]/sites/README.txt": false,
                "[web-root]/themes/README.txt": false,
                "[web-root]/INSTALL.txt": false,
                "[web-root]/web.config": false
            }
        },
        "patches": {
            "drupal/block_content_permissions": {
                "Issue #2920739: Allow accessing the \"Custom block library\" page without \"Administer blocks\" permission": "https://www.drupal.org/files/issues/2023-01-09/block_content_permissions-access_listing_page-2920739-59.patch"
            },
            "drupal/core": {
                "Issue #2321071: BaseFieldOverride fails": "https://www.drupal.org/files/issues/2023-11-02/2321071-71.patch",
                "Issue #2325899: UI fatal caused by views argument handlers no longer can provide their own default argument handling": "https://www.drupal.org/files/issues/2023-03-29/2325899-169_reroll-9.5-189.patch",
                "Issue #2649268: Entity Field Query throws QueryException when querying all revisions and setting condition on entity reference field": "https://www.drupal.org/files/issues/2019-09-12/2649268-32.patch",
                "Issue #2737619: Views entity reference relationships must join on langcode for translatable entities": "https://www.drupal.org/files/issues/2023-07-18/language_aware_relationship-2737619-41.patch",
                "Issue #3071446: Remove invalid iframe attributes from oembed": "https://www.drupal.org/files/issues/2019-07-31/remove-iframe-attributes-3071446-4.patch"
            },
            "drupal/ckeditor": {
                "Issue #2771837: drupalimage CKEditor plugin should not require data-entity-uuid and data-entity-type when image upload is disabled": "https://www.drupal.org/files/issues/2023-03-08/2771837-90.patch"
            },
            "drupal/current_page_crumb": {
                "Issue #3333995: Wrong RouteObjectInterface for Drupal 10": "https://git.drupalcode.org/project/current_page_crumb/-/merge_requests/4.diff"
            },
            "drupal/disable_route_normalizer": {
                "Issue #3376799: Could not check compatibility between Drupal\\disable_route_normalizer\\DisableRouteNormalizer\\DisableRouteNormalizer and Drupal\\redirect\\EventSubscriber\\RouteNormalizerRequestSubscriber": "https://www.drupal.org/files/issues/2023-07-26/disable_route_normalizer-deprecated-class-GetResponseEvent-3376799-4.patch"
            },
            "drupal/entity_embed": {
                "Issue #2882866: Provide a preview display setting for use in WYSIWYG editors": "https://www.drupal.org/files/issues/2019-09-18/entity_embed-preview_display_plugin-2882866-28.patch"
            },
            "drupal/facets": {
                "Issue #3057943: Set target page URL": "https://www.drupal.org/files/issues/2022-01-20/facets-set_base_path-3057943-25.patch"
            },
            "drupal/image_effects": {
                "Issue #3146575: D8.8.6 -> D8.8.7 = Usupport schema version": "https://www.drupal.org/files/issues/2020-07-14/unsuported_schema_version-3146575-7.patch"
            },
            "drupal/inline_entity_form": {
                "Issue #2822764: Support adding new entities when translating": "https://www.drupal.org/files/issues/2022-07-20/2822764-89.patch"
            },
            "drupal/menu_block": {
                "Issue #3089134: Ability to display the menu selected by the page": "https://www.drupal.org/files/issues/2022-03-24/3089134-26.patch"
            },
            "drupal/menu_link": {
                "Issue #2894298: Attempt to create field storage menu_link which is reserved by entity type node.": "https://www.drupal.org/files/issues/2019-07-23/menu_link-field-storage-2894298-11.patch",
                "Issue #2907989: Problem creating pathauto joined paths": "https://www.drupal.org/files/issues/wrong_joined_paths-2907989-4.patch"
            },
            "drupal/menu_trail_by_path": {
                "Issue #2870738: Wrong active trail with multiple menu items with the same path": "https://www.drupal.org/files/issues/2022-03-22/multiple-menu-links-2870738-20.patch",
                "Issue #2914746: Fatal error after installing the module (incompatibility with Context & Menu position module)": "https://www.drupal.org/files/issues/2022-04-06/2914746-27.patch"
            },
            "drupal/onomasticon": {
                "Issue #3340245: Enhance accessibility on Onomasticon module": "https://www.drupal.org/files/issues/2023-09-22/onomasticon-enhance-accessibility-3340245-7.patch"
            },
            "drupal/page_manager": {
                "Issue #2820218: Page manager does not respect existing route defaults for title callbacks": "https://www.drupal.org/files/issues/2018-03-21/2820218-50.patch",
                "Issue #2858877: Allow for block visibility rules": "https://www.drupal.org/files/issues/2022-11-15/page_manager-block_visibility_conditions-2858877-71.patch"
            },
            "drupal/panels": {
                "Issue #3183258: Block visibility conditions and Custom attributes combined patch for composer": "https://www.drupal.org/files/issues/2022-12-08/combined-6.patch"
            },
            "drupal/paragraphs": {
                "Issue #2461695: Support translatable paragraph entity reference revision field": "https://www.drupal.org/files/issues/2020-03-06/2461695-276.patch"
            },
            "drupal/paragraphs_asymmetric_translation_widgets": {
                "Issue #2992777: Implement a migration path": "https://www.drupal.org/files/issues/2022-12-23/2992777-paragraphs_asymmetric_translation_widgets-52.patch"
            },
            "drupal/token": {
                "Issue #2945272: Bulk generating nodes with [node:content-type]/[node:title]": "https://www.drupal.org/files/issues/2019-03-14/2945272-8-token-language.patch"
            },
            "drupal/video_embed_field": {
                "Issue #3175436: Video Embed Field Accessibility issues": "https://www.drupal.org/files/issues/2020-10-07/retrieve-title-3175436-2.patch",
                "Issue #3196304: Video Embed Field - youtube requests using https instead": "https://www.drupal.org/files/issues/2021-02-03/fix_thumbnail_download-3196304-2.patch"
            }
        },
        "patchLevel": {
            "drupal/core": "-p2"
        },
        "enable-patching": true
    },
    "require": {
        "composer/installers": "*",
        "oomphinc/composer-installers-extender": "*",
        "cweagans/composer-patches": "*",
<<<<<<< HEAD
        "openfed/kiso": "3.0.*",
        "drush/drush": "^10.0",
        "drupal/core-recommended": "9.5.*",
=======
        "openfed/kiso": "3.0",
        "drush/drush": "^11.0",
        "drupal/core-recommended": "10.1.*",
>>>>>>> 78f711f1
        "drupal/core-composer-scaffold": "*",
        "drupal/addanother": "1.2",
        "drupal/address": "1.12",
        "drupal/admin_toolbar": "3.4.1",
        "drupal/admin_toolbar_content_languages": "1.0-beta6",
        "drupal/alertbox": "1.0-beta12",
        "drupal/allowed_formats": "2.0.0",
        "drupal/anchor_link": "2.6",
        "drupal/antibot": "2.0.2",
        "drupal/append_file_info": "1.0",
        "drupal/back_to_top": "3.0.0",
        "drupal/better_exposed_filters": "6.0.3",
        "drupal/block_class": "2.0.11",
        "drupal/block_content_permissions": "1.11",
        "drupal/bootstrap": "3.29",
        "drupal/ckeditor_abbreviation": "3.0.0",
        "drupal/ckeditor_codemirror": "2.5-beta1 as 3.0.0-beta4",
        "drupal/ckeditor_find": "1.0-beta3",
        "drupal/colorbox": "2.0.1",
        "drupal/components": "3.0.0-beta3",
        "drupal/conditional_fields": "4.0.0-alpha3",
        "drupal/config_update": "2.0.0-alpha3",
        "drupal/contact_storage": "1.3",
        "drupal/content_browser": "1.1",
        "drupal/content_translation_workflow": "1.0-alpha4",
        "drupal/context": "5.0.0-rc1",
        "drupal/country": "1.1",
        "drupal/crop": "2.3",
        "drupal/cshs": "4.0.0",
        "drupal/ctools": "3.14",
        "drupal/current_page_crumb": "1.4",
        "drupal/date_popup": "1.3",
        "drupal/diff": "1.1",
        "drupal/disable_route_normalizer": "1.0-alpha6",
        "drupal/ds": "3.15",
        "drupal/editor_advanced_link": "2.2.4",
        "drupal/encrypt": "3.1",
        "drupal/embed": "1.6",
        "drupal/entity": "1.4",
        "drupal/entity_browser": "2.9",
        "drupal/entity_embed": "1.4",
        "drupal/entity_reference_revisions": "1.10",
        "drupal/entityqueue": "1.6",
        "drupal/eu_cookie_compliance": "1.24",
        "drupal/extlink": "1.7",
        "drupal/facets": "2.0.6",
        "drupal/fakeobjects": "1.2",
        "drupal/fast_404": "3.0",
        "drupal/fences": "3.0.0",
        "drupal/field_encrypt": "3.1.1",
        "drupal/field_formatter": "3.0.0-rc2",
        "drupal/field_group": "3.4",
        "drupal/file_encrypt": "1.0-alpha3",
        "drupal/file_entity": "2.0-rc1",
        "drupal/focal_point": "2.0.1",
        "drupal/geocoder": "4.9",
        "drupal/geofield": "1.53",
        "drupal/google_analytics": "4.0.2",
        "drupal/honeypot": "2.1.2",
        "drupal/image_effects": "3.4",
        "drupal/image_widget_crop": "2.4",
        "drupal/imce": "3.0.8",
        "drupal/inline_entity_form": "1.0-rc15",
        "drupal/key": "1.17",
        "drupal/language_cookie": "2.0.1",
        "drupal/language_selection_page": "2.11",
        "drupal/leaflet": "10.0.16",
        "drupal/leaflet_maptiler": "1.0-beta12",
        "drupal/link_attributes": "1.14",
        "drupal/linkit": "6.1.0",
        "drupal/m4032404": "1.0-alpha6",
        "drupal/matomo": "1.21",
        "drupal/measuremail": "1.0-beta8",
        "drupal/media_entity_generic": "1.2",
        "drupal/memcache": "2.5",
        "drupal/menu_block": "1.10",
        "drupal/menu_breadcrumb": "2.0.0-alpha0",
        "drupal/menu_firstchild": "2.1.0-rc2",
        "drupal/menu_link": "2.0.5",
        "drupal/menu_link_weight": "2.0-alpha5",
        "drupal/menu_trail_by_path": "2.0.0",
        "drupal/metatag": "2.0.0",
        "drupal/moderated_content_bulk_publish": "2.0.24",
        "drupal/multiselect": "2.0.0-beta2",
        "drupal/node_edit_redirect": "1.0-rc4",
        "drupal/office_hours": "1.11",
<<<<<<< HEAD
        "drupal/onomasticon": "2.2.2",
=======
        "drupal/onomasticon": "^2.0",
>>>>>>> 78f711f1
        "drupal/openfed_social": "1.5",
        "drupal/optional_end_date": "1.3",
        "drupal/override_node_options": "2.7",
        "drupal/page_manager": "4.0-rc2",
        "drupal/panels": "4.7",
        "drupal/paragraphs": "1.15",
        "drupal/paragraphs_asymmetric_translation_widgets": "1.2",
        "drupal/paragraphs_summary_token": "2.0.6",
        "drupal/pathauto": "1.11",
        "drupal/real_aes": "2.5",
        "drupal/redirect": "1.8",
        "drupal/role_delegation": "1.2",
        "drupal/rules": "3.0-alpha8",
        "drupal/scheduler": "2.0.0",
        "drupal/scheduler_content_moderation_integration": "2.0.0-beta1",
        "drupal/search_api": "1.29",
        "drupal/search_api_attachments": "9.0.1",
        "drupal/search_api_autocomplete": "1.7",
        "drupal/search_api_solr": "4.2.12",
        "drupal/seckit": "2.0.1",
        "drupal/securelogin": "1.14",
        "drupal/simple_sitemap": "4.1.6",
        "drupal/simplesamlphp_auth": "4.0.0",
        "drupal/sitemap": "2.0-beta4",
        "drupal/smart_trim": "2.1.0",
        "drupal/soundcloudfield": "2.0.7",
        "drupal/super_login": "2.1.1",
        "drupal/taxonomy_access_fix": "4.0.0",
        "drupal/tmgmt": "1.15",
        "drupal/token": "1.11",
        "drupal/twig_field_value": "2.0.2",
        "drupal/twig_tweak": "3.2.1",
        "drupal/twitter_block": "3.0",
        "drupal/typed_data": "1.0-beta2",
        "drupal/url_embed": "2.0.0-alpha1",
        "drupal/username_enumeration_prevention": "1.3",
        "drupal/video_embed_field": "2.5",
        "drupal/views_block_filter_block": "2.0.1",
        "drupal/views_bulk_operations": "4.2.4",
        "drupal/views_slideshow": "5.0.0",
        "drupal/wba_menu_link": "1.0-rc4",
        "drupal/webform": "6.2.0-beta6",
        "drupal/webform_encrypt": "2.0.0-alpha1",
        "drupal/webform_translation_permissions": "2.0.0",
        "drupal/weight": "3.4",
        "drupal/workbench_access": "2.0.1",
        "drupal/workbench_moderation": "1.7",
        "drupal/workbench_moderation_actions": "2.1.0-alpha1",
        "drupal/xmlrpc": "1.0-rc1",
        "jackmoore/colorbox": "1.6.4",
        "ckeditor/uploadwidget": "4.17.1",
        "ckeditor/uploadimage": "4.17.1",
        "ckeditor/filetools": "4.17.1",
        "ckeditor/notification": "4.17.1",
        "ckeditor/notificationaggregator": "4.17.1",
        "ckeditor/templates": "4.17.1",
        "ckeditor/find": "4.17.1",
        "ckeditor/link": "4.17.1",
        "ckeditor/fakeobjects": "4.17.1",
        "w8tcha/codemirror": "1.17.12",
        "smillart/wai-aria-patterns-and-widgets": "1.0.*",
        "splidejs/splide": "^4.1",
        "ten1seven/what-input": "^5.2"
    },
    "require-dev": {
        "drupal/coder": "8.*",
        "drupal/devel": "5.1.*"
    },
    "config": {
        "platform": {
            "php": "8.1"
        },
        "allow-plugins": {
            "simplesamlphp/composer-module-installer": true,
            "composer/installers": true,
            "oomphinc/composer-installers-extender": true,
            "cweagans/composer-patches": true,
            "drupal/console-extend-plugin": true,
            "drupal/core-composer-scaffold": true,
            "dealerdirect/phpcodesniffer-composer-installer": true
        }
    }
}<|MERGE_RESOLUTION|>--- conflicted
+++ resolved
@@ -163,15 +163,9 @@
         "composer/installers": "*",
         "oomphinc/composer-installers-extender": "*",
         "cweagans/composer-patches": "*",
-<<<<<<< HEAD
         "openfed/kiso": "3.0.*",
-        "drush/drush": "^10.0",
-        "drupal/core-recommended": "9.5.*",
-=======
-        "openfed/kiso": "3.0",
         "drush/drush": "^11.0",
         "drupal/core-recommended": "10.1.*",
->>>>>>> 78f711f1
         "drupal/core-composer-scaffold": "*",
         "drupal/addanother": "1.2",
         "drupal/address": "1.12",
@@ -258,11 +252,7 @@
         "drupal/multiselect": "2.0.0-beta2",
         "drupal/node_edit_redirect": "1.0-rc4",
         "drupal/office_hours": "1.11",
-<<<<<<< HEAD
         "drupal/onomasticon": "2.2.2",
-=======
-        "drupal/onomasticon": "^2.0",
->>>>>>> 78f711f1
         "drupal/openfed_social": "1.5",
         "drupal/optional_end_date": "1.3",
         "drupal/override_node_options": "2.7",
